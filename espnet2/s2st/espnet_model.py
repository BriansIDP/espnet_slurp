import logging
from contextlib import contextmanager
from typing import Dict, List, Optional, Tuple, Union

import torch
from packaging.version import parse as V
from typeguard import check_argument_types

from espnet2.asr.ctc import CTC
from espnet2.asr.decoder.abs_decoder import AbsDecoder
from espnet2.asr.encoder.abs_encoder import AbsEncoder
from espnet2.asr.encoder.conformer_encoder import ConformerEncoder
from espnet2.asr.encoder.transformer_encoder import TransformerEncoder
from espnet2.asr.frontend.abs_frontend import AbsFrontend
from espnet2.asr.postencoder.abs_postencoder import AbsPostEncoder
from espnet2.asr.preencoder.abs_preencoder import AbsPreEncoder
from espnet2.asr.specaug.abs_specaug import AbsSpecAug
from espnet2.layers.abs_normalize import AbsNormalize
from espnet2.s2st.aux_attention.abs_aux_attention import AbsS2STAuxAttention
from espnet2.s2st.losses.abs_loss import AbsS2STLoss
from espnet2.s2st.synthesizer.abs_synthesizer import AbsSynthesizer
from espnet2.s2st.tgt_feats_extract.abs_tgt_feats_extract import AbsTgtFeatsExtract
from espnet2.torch_utils.device_funcs import force_gatherable
from espnet2.train.abs_espnet_model import AbsESPnetModel
from espnet.nets.e2e_asr_common import ErrorCalculator as ASRErrorCalculator
from espnet.nets.e2e_mt_common import ErrorCalculator as MTErrorCalculator
from espnet.nets.pytorch_backend.nets_utils import make_pad_mask, th_accuracy
from espnet.nets.pytorch_backend.transformer.add_sos_eos import add_sos_eos

if V(torch.__version__) >= V("1.6.0"):
    from torch.cuda.amp import autocast
else:
    # Nothing to do if torch<1.6.0
    @contextmanager
    def autocast(enabled=True):
        yield


class ESPnetS2STModel(AbsESPnetModel):
    """ESPnet speech-to-speech translation model"""

    def __init__(
        self,
        s2st_type: str,
        frontend: Optional[AbsFrontend],
        tgt_feats_extract: Optional[AbsTgtFeatsExtract],
        specaug: Optional[AbsSpecAug],
        src_normalize: Optional[AbsNormalize],
        tgt_normalize: Optional[AbsNormalize],
        preencoder: Optional[AbsPreEncoder],
        encoder: AbsEncoder,
        postencoder: Optional[AbsPostEncoder],
        asr_decoder: Optional[AbsDecoder],
        st_decoder: Optional[AbsDecoder],
        aux_attention: Optional[AbsS2STAuxAttention],
        synthesizer: Optional[AbsSynthesizer],
        asr_ctc: Optional[CTC],
        st_ctc: Optional[CTC],
        losses: Dict[str, AbsS2STLoss],
        tgt_vocab_size: Optional[int],
        tgt_token_list: Optional[Union[Tuple[str, ...], List[str]]],
        src_vocab_size: Optional[int],
        src_token_list: Optional[Union[Tuple[str, ...], List[str]]],
        unit_vocab_size: Optional[int],
        unit_token_list: Optional[Union[Tuple[str, ...], List[str]]],
        ignore_id: int = -1,
        report_cer: bool = True,
        report_wer: bool = True,
        report_bleu: bool = True,
        sym_space: str = "<space>",
        sym_blank: str = "<blank>",
        extract_feats_in_collect_stats: bool = True,
    ):
        assert check_argument_types()

        super().__init__()
        self.sos = tgt_vocab_size - 1 if tgt_vocab_size else None
        self.eos = tgt_vocab_size - 1 if tgt_vocab_size else None
        self.src_sos = src_vocab_size - 1 if src_vocab_size else None
        self.src_eos = src_vocab_size - 1 if src_vocab_size else None
        self.tgt_vocab_size = tgt_vocab_size
        self.src_vocab_size = src_vocab_size
        self.unit_vocab_size = unit_vocab_size
        self.ignore_id = ignore_id
        self.tgt_token_list = tgt_token_list.copy()
        self.src_token_list = src_token_list.copy()
        self.unit_token_list = unit_token_list.copy()
        self.s2st_type = s2st_type

        self.frontend = frontend
        self.tgt_feats_extract = tgt_feats_extract
        self.specaug = specaug
        self.src_normalize = src_normalize
        self.tgt_normalize = tgt_normalize
        self.preencoder = preencoder
        self.postencoder = postencoder
        self.encoder = encoder
        self.asr_decoder = asr_decoder
        self.st_decoder = st_decoder
        self.aux_attention = aux_attention
        self.synthesizer = synthesizer
        self.asr_ctc = asr_ctc
        self.st_ctc = st_ctc
        self.losses = torch.nn.ModuleDict(losses)

        # ST error calculator
        if st_decoder and tgt_vocab_size and report_bleu:
            self.mt_error_calculator = MTErrorCalculator(
                tgt_token_list, sym_space, sym_blank, report_bleu
            )
        else:
            self.mt_error_calculator = None

        # ASR error calculator
        if asr_decoder and src_vocab_size and (report_cer or report_wer):
            assert (
                src_token_list is not None
            ), "Missing src_token_list, cannot add asr module to st model"
            self.asr_error_calculator = ASRErrorCalculator(
                src_token_list, sym_space, sym_blank, report_cer, report_wer
            )
        else:
            self.asr_error_calculator = None

        self.extract_feats_in_collect_stats = extract_feats_in_collect_stats

        if self.s2st_type == "discrete_unit":
            assert isinstance(self.encoder, ConformerEncoder) or isinstance(
                self.encoder, TransformerEncoder
            ), "only support conformer or transformer-based encoder because the model needs to return all hiddens, which is not supported by other encoders"

        # synthesizer
        assert (
            "synthesis" in self.losses
        ), "must have synthesis loss in the losses for S2ST"

    def forward(
        self,
        src_speech: torch.Tensor,
        src_speech_lengths: torch.Tensor,
        tgt_speech: torch.Tensor,
        tgt_speech_lengths: torch.Tensor,
        tgt_text: Optional[torch.Tensor] = None,
        tgt_text_lengths: Optional[torch.Tensor] = None,
        src_text: Optional[torch.Tensor] = None,
        src_text_lengths: Optional[torch.Tensor] = None,
        spembs: Optional[torch.Tensor] = None,  # TODO(Jiatong)
        sids: Optional[torch.Tensor] = None,  # TODO(Jiatong)
        lids: Optional[torch.Tensor] = None,  # TODO(Jiatong)
        **kwargs,
    ) -> Tuple[torch.Tensor, Dict[str, torch.Tensor], torch.Tensor]:
        # TODO(jiatong): add comments etc.

        assert (
            src_speech.shape[0]
            == src_speech_lengths.shape[0]
            == tgt_speech.shape[0]
            == tgt_speech_lengths.shape[0]
        ), (
            src_speech.shape,
            src_speech_lengths.shape,
            tgt_speech.shape,
            tgt_speech_lengths.shape,
        )

        # additional checks with valid tgt_text and src_text
        if tgt_text is not None:
            assert tgt_text_lengths.dim() == 1, tgt_text_lengths.shape
            assert (
                src_speech.shape[0]
                == src_text.shape[0]
                == src_text_lengths.shape[0]
                == tgt_text.shape[0]
                == tgt_text_lengths.shape[0]
            ), (
                src_speech.shape,
                src_text.shape,
                src_text_lengths.shape,
                tgt_text.shape,
                tgt_text_lengths.shape,
            )

        batch_size = src_speech.shape[0]
        # for data-parallel
        src_speech = src_speech[:, : src_speech_lengths.max()]
        if src_text is not None:
            src_text = src_text[:, : src_text_lengths.max()]
        if tgt_text is not None:
            tgt_text = tgt_text[:, : tgt_text_lengths.max()]
        tgt_speech = tgt_speech[:, : tgt_speech_lengths.max()]

        # 0. Target feature extract
        # NOTE(jiatong): only for teaching-forcing in spectrogram
        if self.tgt_feats_extract is not None:
            tgt_feats, tgt_feats_lengths = self._extract_feats(
                tgt_speech, tgt_speech_lengths, target=True
            )
            # Normalization for feature: e.g. Global-CMVN, Utterance-CMVN
            if self.tgt_normalize is not None:
                tgt_feats, tgt_feats_lengths = self.tgt_normalize(
                    tgt_feats, tgt_feats_lengths
                )
        else:
            # NOTE(jiatong): for discrete unit case
            tgt_feats, tgt_feats_lengths = tgt_speech, tgt_speech_lengths

        # 1. Encoder
        if self.s2st_type == "discrete_unit":
            (encoder_out, inter_encoder_out), encoder_out_lens = self.encode(
                src_speech, src_speech_lengths, return_all_hiddens=True
            )
        else:
            encoder_out, encoder_out_lens = self.encode(src_speech, src_speech_lengths)

        loss_record = []

        ########################
        # Translaotron Forward #
        ########################
        if self.s2st_type == "translatotron":
            # use a shared encoder with three decoders (i.e., asr, st, s2st)
            # reference https://arxiv.org/pdf/1904.06037.pdf

            # asr_ctc
            if self.asr_ctc is not None and "asr_ctc" in self.losses:
                asr_ctc_loss, cer_asr_ctc = self._calc_ctc_loss(
                    encoder_out,
                    encoder_out_lens,
                    src_text,
                    src_text_lengths,
                    ctc_type="asr",
                )
                loss_record.append(asr_ctc_loss * self.losses["asr_ctc"].weight)
            else:
                asr_ctc_loss, cer_asr_ctc = None, None

            # asr decoder
            if self.asr_decoder is not None and "src_attn" in self.losses:
                (
                    src_attn_loss,
                    acc_src_attn,
                    cer_src_attn,
                    wer_src_attn,
                ) = self._calc_asr_att_loss(
                    encoder_out, encoder_out_lens, src_text, src_text_lengths
                )
                loss_record.append(src_attn_loss * self.losses["src_attn"].weight)
            else:
                src_attn_loss, acc_src_attn, cer_src_attn, wer_src_attn = (
                    None,
                    None,
                    None,
                    None,
                )

            # st decoder
            if self.st_decoder is not None and "tgt_attn" in self.losses:
                tgt_attn_loss, acc_tgt_attn, bleu_tgt_attn = self._calc_st_att_loss(
                    encoder_out, encoder_out_lens, tgt_text, tgt_text_lengths
                )
                loss_record.append(tgt_attn_loss * self.losses["tgt_attn"].weight)
            else:
                tgt_attn_loss, acc_tgt_attn, bleu_tgt_attn = None, None, None

            # NOTE(jiatong): the tgt_feats is also updated based on the reduction_factor
            (
                after_outs,
                before_outs,
                logits,
                att_ws,
                updated_tgt_feats,
                stop_labels,
                updated_tgt_feats_lengths,
            ) = self.synthesizer(
                encoder_out,
                encoder_out_lens,
                tgt_feats,
                tgt_feats_lengths,
                spembs,
                sids,
                lids,
            )

            syn_loss, l1_loss, mse_loss, bce_loss = self.losses["synthesis"](
                after_outs,
                before_outs,
                logits,
                updated_tgt_feats,
                stop_labels,
                updated_tgt_feats_lengths,
            )
            loss_record.append(syn_loss * self.losses["synthesis"].weight)

            # NOTE(jiatong): guided attention will be not used in multi-head attention
            if (
                "syn_guided_attn" in self.losses
                and self.synthesizer.atype != "multihead"
            ):
                # NOTE(kan-bayashi): length of output for auto-regressive
                # input will be changed when r > 1
                if self.synthesizer.reduction_factor > 1:
                    updated_tgt_feats_lengths_in = updated_tgt_feats_lengths.new(
                        [
                            olen // self.reduction_factor
                            for olen in updated_tgt_feats_lengths
                        ]
                    )
                else:
                    updated_tgt_feats_lengths_in = updated_tgt_feats_lengths
                syn_guided_attn_loss = self.losses["syn_guided_attn"](
                    att_ws=att_ws,
                    ilens=encoder_out_lens,
                    olens_in=updated_tgt_feats_lengths_in,
                )
                loss_record.append(
                    syn_guided_attn_loss * self.losses["syn_guided_attn"].weight
                )
            else:
                syn_guided_attn_loss = None

            loss = sum(loss_record)

            stats = dict(
                loss=loss.item(),
                asr_ctc_loss=asr_ctc_loss.item() if asr_ctc_loss is not None else None,
                cer_asr_ctc=cer_asr_ctc,
                src_attn_loss=src_attn_loss.item()
                if src_attn_loss is not None
                else None,
                acc_src_attn=acc_src_attn,
                cer_src_attn=cer_src_attn,
                wer_src_attn=wer_src_attn,
                tgt_attn_loss=tgt_attn_loss.item()
                if tgt_attn_loss is not None
                else None,
                acc_tgt_attn=acc_tgt_attn,
                bleu_tgt_attn=bleu_tgt_attn,
                syn_loss=syn_loss.item() if syn_loss is not None else None,
                syn_guided_attn_loss=syn_guided_attn_loss.item()
                if syn_guided_attn_loss is not None
                else None,
                syn_l1_loss=l1_loss.item(),
                syn_mse_loss=mse_loss.item(),
                syn_bce_loss=bce_loss.item(),
            )

        #########################
        # Translaotron2 Forward #
        #########################
        elif self.s2st_type == "translatotron2":
            # use a sinlge decoder for synthesis
            # reference https://arxiv.org/pdf/2107.08661v5.pdf

            # asr_ctc
            if self.asr_ctc is not None and "asr_ctc" in self.losses:
                asr_ctc_loss, cer_asr_ctc = self._calc_ctc_loss(
                    encoder_out,
                    encoder_out_lens,
                    src_text,
                    src_text_lengths,
                    ctc_type="asr",
                )
                loss_record.append(asr_ctc_loss * self.losses["asr_ctc"].weight)
            else:
                asr_ctc_loss, cer_asr_ctc = None, None

            # st decoder
            if self.st_decoder is not None and "tgt_attn" in self.losses:
                (
                    tgt_attn_loss,
                    acc_tgt_attn,
                    bleu_tgt_attn,
                    decoder_out,
                    _,
                ) = self._calc_st_att_loss(
                    encoder_out,
                    encoder_out_lens,
                    tgt_text,
                    tgt_text_lengths,
                    return_last_hidden=True,
                )
                loss_record.append(tgt_attn_loss * self.losses["tgt_attn"].weight)
            else:
                tgt_attn_loss, acc_tgt_attn, bleu_tgt_attn, decoder_out = (
                    None,
                    None,
                    None,
                    None,
                )

            assert (
                self.aux_attention is not None
            ), "must have aux attention in translatotron loss"

            # NOTE(jiatong): tgt_text_lengths + 1 for <eos>
            encoder_out_mask = (
                make_pad_mask(encoder_out_lens).to(encoder_out.device).unsqueeze(1)
            )
            attention_out = self.aux_attention(
                decoder_out, encoder_out, encoder_out, mask=encoder_out_mask
            )
            decoder_out = torch.cat((decoder_out, attention_out), dim=-1)

            # NOTE(jiatong): the tgt_feats is also updated based on the reduction_factor
            # TODO(jiatong): use non-attentive tacotron-based synthesizer
            (
                after_outs,
                before_outs,
                logits,
                att_ws,
                updated_tgt_feats,
                stop_labels,
                updated_tgt_feats_lengths,
            ) = self.synthesizer(
                decoder_out,
                tgt_text_lengths + 1,  # NOTE(jiatong): +1 for <eos>
                tgt_feats,
                tgt_feats_lengths,
                spembs,
                sids,
                lids,
            )

            syn_loss, l1_loss, mse_loss, bce_loss = self.losses["synthesis"](
                after_outs,
                before_outs,
                logits,
                updated_tgt_feats,
                stop_labels,
                updated_tgt_feats_lengths,
            )
            # loss_record.append(syn_loss * self.losses["synthesis"].weight)

            loss = sum(loss_record)

            stats = dict(
                loss=loss.item(),
                asr_ctc_loss=asr_ctc_loss.item() if asr_ctc_loss is not None else None,
                cer_asr_ctc=cer_asr_ctc,
                tgt_attn_loss=tgt_attn_loss.item()
                if tgt_attn_loss is not None
                else None,
                acc_tgt_attn=acc_tgt_attn,
                bleu_tgt_attn=bleu_tgt_attn,
                syn_loss=syn_loss.item() if syn_loss is not None else None,
                syn_l1_loss=l1_loss.item() if l1_loss is not None else None,
                syn_mse_loss=mse_loss.item() if mse_loss is not None else None,
                syn_bce_loss=bce_loss.item() if bce_loss is not None else None,
            )

        elif self.s2st_type == "discrete_unit":
            # discrete unit-based synthesis
            # Reference: https://arxiv.org/pdf/2107.05604.pdf

            encoder_layer_for_asr = len(inter_encoder_out) // 2
            encoder_layer_for_st = len(inter_encoder_out) * 2 // 3

            # asr_ctc
            if self.asr_ctc is not None and "asr_ctc" in self.losses:
                asr_ctc_loss, cer_asr_ctc = self._calc_ctc_loss(
                    inter_encoder_out[encoder_layer_for_asr],
                    encoder_out_lens,
                    src_text,
                    src_text_lengths,
                    ctc_type="asr",
                )
                loss_record.append(asr_ctc_loss * self.losses["asr_ctc"].weight)
            else:
                asr_ctc_loss, cer_asr_ctc = None, None

            # asr decoder
            if self.asr_decoder is not None and "src_attn" in self.losses:
                (
                    src_attn_loss,
                    acc_src_attn,
                    cer_src_attn,
                    wer_src_attn,
                ) = self._calc_asr_att_loss(
                    encoder_out, encoder_out_lens, src_text, src_text_lengths
                )
                loss_record.append(src_attn_loss * self.losses["src_attn"].weight)
            else:
                src_attn_loss, acc_src_attn, cer_src_attn, wer_src_attn = (
                    None,
                    None,
                    None,
                    None,
                )

            # st decoder
            if self.st_decoder is not None and "tgt_attn" in self.losses:
                (tgt_attn_loss, acc_tgt_attn, bleu_tgt_attn,) = self._calc_st_att_loss(
                    inter_encoder_out[encoder_layer_for_st],
                    encoder_out_lens,
                    tgt_text,
                    tgt_text_lengths,
                )
                loss_record.append(tgt_attn_loss * self.losses["tgt_attn"].weight)
            else:
                tgt_attn_loss, acc_tgt_attn, bleu_tgt_attn, decoder_out = (
                    None,
                    None,
                    None,
                    None,
                )

            # synthesizer
            (
                unit_attn_loss,
                acc_unit_attn,
                syn_hidden,
                syn_hidden_lengths,
            ) = self._calc_unit_att_loss(
                encoder_out,
                encoder_out_lens,
                tgt_speech,
                tgt_speech_lengths,
                return_all_hiddens=True,
            )

            loss_record.append(unit_attn_loss * self.losses["synthesis"].weight)

            unit_decoder_layer_for_st = len(syn_hidden) // 2

            # st_ctc
            if self.st_ctc is not None and "st_ctc" in self.losses:
                st_ctc_loss, cer_st_ctc = self._calc_ctc_loss(
                    syn_hidden[unit_decoder_layer_for_st],
                    tgt_speech_lengths + 1,
                    tgt_text,
                    tgt_text_lengths,
                    ctc_type="st",
                )
                loss_record.append(st_ctc_loss * self.losses["st_ctc"].weight)
            else:
                st_ctc_loss, cer_st_ctc = None, None

            loss = sum(loss_record)

            stats = dict(
                loss=loss.item(),
                asr_ctc_loss=asr_ctc_loss.item() if asr_ctc_loss is not None else None,
                cer_asr_ctc=cer_asr_ctc,
                src_attn_loss=src_attn_loss.item()
                if src_attn_loss is not None
                else None,
                acc_src_attn=acc_src_attn,
                cer_src_attn=cer_src_attn,
                wer_src_attn=wer_src_attn,
                tgt_attn_loss=tgt_attn_loss.item()
                if tgt_attn_loss is not None
                else None,
                acc_tgt_attn=acc_tgt_attn,
                bleu_tgt_attn=bleu_tgt_attn,
                st_ctc_loss=st_ctc_loss.item() if st_ctc_loss is not None else None,
                cer_st_ctc=cer_st_ctc,
                unit_attn_loss=unit_attn_loss.item()
                if unit_attn_loss is not None
                else None,
                acc_unit_attn=acc_unit_attn
                if acc_unit_attn is not None
                else None,
            )

        elif self.s2st_type == "unity":
            # unity
            # Reference: https://arxiv.org/pdf/2212.08055.pdf

            # asr_ctc
            if self.asr_ctc is not None and "asr_ctc" in self.losses:
                asr_ctc_loss, cer_asr_ctc = self._calc_ctc_loss(
                    encoder_out,
                    encoder_out_lens,
                    src_text,
                    src_text_lengths,
                    ctc_type="asr",
                )
                loss_record.append(asr_ctc_loss * self.losses["asr_ctc"].weight)
            else:
                asr_ctc_loss, cer_asr_ctc = None, None

            # st decoder
            assert (
                self.st_decoder is not None and "tgt_attn" in self.losses
            ), "st_decoder is necessary for unity-based model"
            (
                tgt_attn_loss,
                acc_tgt_attn,
                bleu_tgt_attn,
                decoder_out,
                _,
            ) = self._calc_st_att_loss(
                encoder_out,
                encoder_out_lens,
                tgt_text,
                tgt_text_lengths,
                return_last_hidden=True,
            )
            loss_record.append(tgt_attn_loss * self.losses["tgt_attn"].weight)

            # synthesizer
            unit_attn_loss, acc_unit_attn = self._calc_unit_att_loss(
                decoder_out, tgt_text_lengths + 1, tgt_speech, tgt_speech_lengths
            )

            stats = dict(
                loss=loss.item(),
                asr_ctc_loss=asr_ctc_loss.item() if asr_ctc_loss is not None else None,
                cer_asr_ctc=cer_asr_ctc,
                tgt_attn_loss=tgt_attn_loss.item()
                if tgt_attn_loss is not None
                else None,
                acc_tgt_attn=acc_tgt_attn,
                bleu_tgt_attn=bleu_tgt_attn,
                st_ctc_loss=st_ctc_loss.item() if st_ctc_loss is not None else None,
                cer_st_ctc=cer_st_ctc,
                unit_attn_loss=unit_attn_loss.item()
                if unit_attn_loss is not None
                else None,
                acc_unit_attn=acc_unit_attn.item()
                if acc_unit_attn is not None
                else None,
            )

        else:
            raise ValueError(
                "Not supported s2st type {}, available type include ('translatotron', 'translatotron2', 'discrete_unit')"
            )

        # force_gatherable: to-device and to-tensor if scalar for DataParallel
        loss, stats, weight = force_gatherable((loss, stats, batch_size), loss.device)
        return loss, stats, weight

    def inference(
        self,
        src_speech: torch.Tensor,
        src_speech_lengths: Optional[torch.Tensor] = None,
        tgt_speech: Optional[torch.Tensor] = None,
        tgt_speech_lengths: Optional[torch.Tensor] = None,
        spembs: Optional[torch.Tensor] = None,  # TODO(Jiatong)
        sids: Optional[torch.Tensor] = None,  # TODO(Jiatong)
        lids: Optional[torch.Tensor] = None,  # TODO(Jiatong)
        threshold: float = 0.5,
        minlenratio: float = 0.0,
        maxlenratio: float = 10.0,
        use_att_constraint: bool = False,
        backward_window: int = 1,
        forward_window: int = 3,
        use_teacher_forcing: bool = False,
    ) -> Dict[str, torch.Tensor]:

        assert check_argument_types()

        # 0. Target feature extract
        # NOTE(jiatong): only for teaching-forcing in spectrogram
        if tgt_speech is not None and self.tgt_feats_extract is not None:
            tgt_feats, tgt_feats_lengths = self._extract_feats(
                tgt_speech, tgt_speech_lengths, target=True
            )
            # Normalization for feature: e.g. Global-CMVN, Utterance-CMVN
            if self.tgt_normalize is not None:
                tgt_feats, tgt_feats_lengths = self.tgt_normalize(
                    tgt_feats, tgt_feats_lengths
                )
        else:
            # NOTE(jiatong): for discrete unit case
            tgt_feats, tgt_feats_lengths = tgt_speech, tgt_speech_lengths

        # 1. Encoder
        encoder_out, _ = self.encode(src_speech, src_speech_lengths)

        # 2. Decoder
        if self.s2st_type == "translatotron":
            assert encoder_out.size(0) == 1
            output_dict = self.synthesizer.inference(
                encoder_out[0],
                tgt_feats[0],
                spembs,
                sids,
                lids,
                threshold,
                minlenratio,
                maxlenratio,
                use_att_constraint,
                backward_window,
                forward_window,
                use_teacher_forcing,
            )
        elif self.s2st_type == "translatotron2":
            assert encoder_out.size(0) == 1

            output_dict = self.synthesizer.inference(
                encoder_out[0],
                tgt_feats[0],
                spembs,
                sids,
                lids,
                threshold,
                minlenratio,
                maxlenratio,
                use_att_constraint,
                backward_window,
                forward_window,
                use_teacher_forcing,
            )
        elif self.s2st_type == "discrete_unit":
            assert encoder_out.size(0) == 1
            # TODO (use beam search decoder)
        else:
            raise ValueError(
                "Not supported s2st type {}, available type include ('translatotron', 'translatotron2', 'discrete_unit')"
            )

        if self.tgt_normalize is not None and output_dict.get("feat_gen") is not None:
            # NOTE: normalize.inverse is in-place operation
            feat_gen_denorm = self.tgt_normalize.inverse(
                output_dict["feat_gen"].clone()[None]
            )[0][0]
            output_dict.update(feat_gen_denorm=feat_gen_denorm)
        return output_dict

    def collect_feats(
        self,
        src_speech: torch.Tensor,
        src_speech_lengths: torch.Tensor,
        tgt_speech: torch.Tensor,
        tgt_speech_lengths: torch.Tensor,
        **kwargs,
    ) -> Dict[str, torch.Tensor]:
        if self.extract_feats_in_collect_stats:
            src_feats, src_feats_lengths = self._extract_feats(
                src_speech, src_speech_lengths
            )
            return_dict = {
                "src_feats": src_feats,
                "src_feats_lengths": src_feats_lengths,
            }

            if self.tgt_feats_extract is not None:
                tgt_feats, tgt_feats_lengths = self._extract_feats(
                    tgt_speech, tgt_speech_lengths, target=True
                )
                return_dict.update(
                    tgt_feats=tgt_feats,
                    tgt_feats_lengths=tgt_feats_lengths,
                )
        else:
            # Generate dummy stats if extract_feats_in_collect_stats is False
            logging.warning(
                "Generating dummy stats for feats and feats_lengths, "
                "because encoder_conf.extract_feats_in_collect_stats is "
                f"{self.extract_feats_in_collect_stats}"
            )
            return_dict = {
                "src_feats": src_speech,
                "tgt_feats": tgt_speech,
                "src_feats_lengths": src_speech_lengths,
                "tgt_feats_lengths": tgt_speech_lengths,
            }
        
        return return_dict

    def encode(
        self, speech: torch.Tensor, speech_lengths: torch.Tensor, return_all_hiddens: bool = False,
    ) -> Tuple[torch.Tensor, torch.Tensor]:
        """Frontend + Encoder. Note that this method is used by st_inference.py

        Args:
            speech: (Batch, Length, ...)
            speech_lengths: (Batch, )
        """
        with autocast(False):
            # 1. Extract feats
            feats, feats_lengths = self._extract_feats(speech, speech_lengths)

            # 2. Data augmentation
            if self.specaug is not None and self.training:
                feats, feats_lengths = self.specaug(feats, feats_lengths)

            # 3. Normalization for feature: e.g. Global-CMVN, Utterance-CMVN
            if self.src_normalize is not None:
                feats, feats_lengths = self.src_normalize(feats, feats_lengths)

        # Pre-encoder, e.g. used for raw input data
        if self.preencoder is not None:
            feats, feats_lengths = self.preencoder(feats, feats_lengths)

        # 4. Forward encoder
        # feats: (Batch, Length, Dim)
        # -> encoder_out: (Batch, Length2, Dim2)
        encoder_out, encoder_out_lens, _ = self.encoder(feats, feats_lengths, return_all_hiddens=return_all_hiddens)
        if return_all_hiddens:
            encoder_out, inter_encoder_out = encoder_out

        # Post-encoder, e.g. NLU
        if self.postencoder is not None:
            encoder_out, encoder_out_lens = self.postencoder(
                encoder_out, encoder_out_lens
            )

        assert encoder_out.size(0) == speech.size(0), (
            encoder_out.size(),
            speech.size(0),
        )
        assert encoder_out.size(1) <= encoder_out_lens.max(), (
            encoder_out.size(),
            encoder_out_lens.max(),
        )

        return (encoder_out, inter_encoder_out), encoder_out_lens

    def _extract_feats(
        self, speech: torch.Tensor, speech_lengths: torch.Tensor, target: bool = False
    ) -> Tuple[torch.Tensor, torch.Tensor]:
        if speech_lengths is not None:
            assert speech_lengths.dim() == 1, speech_lengths.shape

            # for data-parallel
            speech = speech[:, : speech_lengths.max()]

        if self.frontend is not None:
            # Frontend
            #  e.g. STFT and Feature extract
            #       data_loader may send time-domain signal in this case
            # speech (Batch, NSamples) -> feats: (Batch, NFrames, Dim)
            if target:
                feats, feats_lengths = self.tgt_feats_extract(speech, speech_lengths)
            else:
                feats, feats_lengths = self.frontend(speech, speech_lengths)
        else:
            # No frontend and no feature extract
            feats, feats_lengths = speech, speech_lengths
        return feats, feats_lengths

    def _calc_unit_att_loss(
        self,
        encoder_out: torch.Tensor,
        encoder_out_lens: torch.Tensor,
        ys_pad: torch.Tensor,
        ys_pad_lens: torch.Tensor,
        spembs: Optional[torch.Tensor] = None,
        sids: Optional[torch.Tensor] = None,
        lids: Optional[torch.Tensor] = None,
        return_last_hidden: bool = False,
        return_all_hiddens: bool = False,
    ):
        ys_in_pad, ys_out_pad = add_sos_eos(ys_pad, self.sos, self.eos, self.ignore_id)
        ys_in_lens = ys_pad_lens + 1

        # 1. Forward decoder
        decoder_outs, decoder_out_lengths, = self.synthesizer(
            encoder_out,
            encoder_out_lens,
            ys_in_pad,
            ys_in_lens,
            spembs,
            sids,
            lids,
            return_last_hidden=return_last_hidden,
            return_all_hiddens=return_all_hiddens,
        )

        if return_last_hidden or return_all_hiddens:
            (decoder_out, decoder_hidden) = decoder_outs
        else:
            decoder_out = decoder_outs

        # 2. Compute attention loss
        loss_att = self.losses["synthesis"](decoder_out, ys_out_pad)
        acc_att = th_accuracy(
            decoder_out.view(-1, self.unit_vocab_size),
            ys_out_pad,
            ignore_label=self.ignore_id,
        )

        if return_last_hidden or return_all_hiddens:
            return loss_att, acc_att, decoder_hidden, decoder_out_lengths
        else:
            return loss_att, acc_att

    def _calc_st_att_loss(
        self,
        encoder_out: torch.Tensor,
        encoder_out_lens: torch.Tensor,
        ys_pad: torch.Tensor,
        ys_pad_lens: torch.Tensor,
        return_last_hidden: bool = False,
        return_all_hiddens: bool = False,
    ):
        ys_in_pad, ys_out_pad = add_sos_eos(ys_pad, self.sos, self.eos, self.ignore_id)
        ys_in_lens = ys_pad_lens + 1

        assert not return_last_hidden and not return_all_hiddens, \
             "cannot return both last hiddens or all hiddens"

        # 1. Forward decoder
<<<<<<< HEAD
        decoder_out= self.st_decoder(
=======
        decoder_outs, decoder_out_lengths, = self.st_decoder(
>>>>>>> e0e2dfe9
            encoder_out,
            encoder_out_lens,
            ys_in_pad,
            ys_in_lens,
            return_last_hidden=return_last_hidden,
            return_all_hiddens=return_all_hiddens,
        )

<<<<<<< HEAD
        if return_hidden:
            decoder_out, decoder_out_lengths, decoder_hidden = decoder_out
        else:
            decoder_out, decoder_out_lengths = decoder_out
=======
        if return_last_hidden or return_all_hiddens:
            (decoder_out, decoder_hidden) = decoder_outs
>>>>>>> e0e2dfe9

        # 2. Compute attention loss
        loss_att = self.losses["tgt_attn"](decoder_out, ys_out_pad)
        acc_att = th_accuracy(
            decoder_out.view(-1, self.tgt_vocab_size),
            ys_out_pad,
            ignore_label=self.ignore_id,
        )

        # Compute cer/wer using attention-decoder
        if self.training or self.mt_error_calculator is None:
            bleu_att = None
        else:
            ys_hat = decoder_out.argmax(dim=-1)
            bleu_att = self.mt_error_calculator(ys_hat.cpu(), ys_pad.cpu())

        if return_last_hidden:
            return loss_att, acc_att, bleu_att, decoder_hidden, decoder_out_lengths
        else:
            return loss_att, acc_att, bleu_att

    def _calc_asr_att_loss(
        self,
        encoder_out: torch.Tensor,
        encoder_out_lens: torch.Tensor,
        ys_pad: torch.Tensor,
        ys_pad_lens: torch.Tensor,
    ):
        ys_in_pad, ys_out_pad = add_sos_eos(
            ys_pad, self.src_sos, self.src_eos, self.ignore_id
        )
        ys_in_lens = ys_pad_lens + 1

        # 1. Forward decoder
        decoder_out, _ = self.asr_decoder(
            encoder_out, encoder_out_lens, ys_in_pad, ys_in_lens
        )

        # 2. Compute attention loss
        loss_att = self.losses["src_attn"](decoder_out, ys_out_pad)
        acc_att = th_accuracy(
            decoder_out.view(-1, self.src_vocab_size),
            ys_out_pad,
            ignore_label=self.ignore_id,
        )

        # Compute cer/wer using attention-decoder
        if self.training or self.asr_error_calculator is None:
            cer_att, wer_att = None, None
        else:
            ys_hat = decoder_out.argmax(dim=-1)
            cer_att, wer_att = self.asr_error_calculator(ys_hat.cpu(), ys_pad.cpu())

        return loss_att, acc_att, cer_att, wer_att

    def _calc_ctc_loss(
        self,
        encoder_out: torch.Tensor,
        encoder_out_lens: torch.Tensor,
        ys_pad: torch.Tensor,
        ys_pad_lens: torch.Tensor,
        ctc_type: str,
    ):
        if ctc_type == "asr":
            ctc = self.asr_ctc
        elif ctc_type == "st":
            ctc = self.st_ctc
        else:
            raise RuntimeError(
                "Cannot recognize the ctc type (need to be either 'src' or 'tgt', but found ".format(
                    ctc_type
                )
            )
        # Calc CTC loss
        loss_ctc = ctc(encoder_out, encoder_out_lens, ys_pad, ys_pad_lens)

        # Calc CER using CTC
        cer_ctc = None
        if not self.training and self.asr_error_calculator is not None:
            ys_hat = ctc.argmax(encoder_out).data
            cer_ctc = self.asr_error_calculator(ys_hat.cpu(), ys_pad.cpu(), is_ctc=True)
        return loss_ctc, cer_ctc

    @property
    def require_vocoder(self):
        """Return whether or not vocoder is required."""
        return True<|MERGE_RESOLUTION|>--- conflicted
+++ resolved
@@ -894,11 +894,7 @@
              "cannot return both last hiddens or all hiddens"
 
         # 1. Forward decoder
-<<<<<<< HEAD
-        decoder_out= self.st_decoder(
-=======
         decoder_outs, decoder_out_lengths, = self.st_decoder(
->>>>>>> e0e2dfe9
             encoder_out,
             encoder_out_lens,
             ys_in_pad,
@@ -907,15 +903,8 @@
             return_all_hiddens=return_all_hiddens,
         )
 
-<<<<<<< HEAD
-        if return_hidden:
-            decoder_out, decoder_out_lengths, decoder_hidden = decoder_out
-        else:
-            decoder_out, decoder_out_lengths = decoder_out
-=======
         if return_last_hidden or return_all_hiddens:
             (decoder_out, decoder_hidden) = decoder_outs
->>>>>>> e0e2dfe9
 
         # 2. Compute attention loss
         loss_att = self.losses["tgt_attn"](decoder_out, ys_out_pad)
