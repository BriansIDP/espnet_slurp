--- conflicted
+++ resolved
@@ -136,9 +136,6 @@
         if self.use_spembs and spembs is None:
             raise RuntimeError("Missing required argument: 'spembs'")
 
-<<<<<<< HEAD
-        batch = dict(text=text)
-=======
         batch = dict(
             text=text,
         )
@@ -152,7 +149,7 @@
             batch.update(beat_ruled_phn=beat_ruled_phn)
         if beat_syb is not None:
             batch.update(beat_syb=beat_syb)
->>>>>>> 18bebc84
+
         if label_lab is not None:
             batch.update(label_lab=label_lab)
         if label_score is not None:
