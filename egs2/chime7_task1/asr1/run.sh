--- conflicted
+++ resolved
@@ -235,19 +235,11 @@
   # placed unmodified into org. we create a symbolic link
   # so it can be parsed as the other datasets.
   for tt_dset in $asr_tt_set; do
-<<<<<<< HEAD
-   if ! [ -d ${asr_exp}/${inference_tag}/${tt_dset} ]; then
-     mkdir -p "$(dirname "${asr_exp}/${inference_tag}/${tt_dset}")"
-     # need absolute paths in the symbolic link creation
-     ln -s ${PWD}/${asr_exp}/${inference_tag}/org/${tt_dset} ${PWD}/${asr_exp}/${inference_tag}/${tt_dset}
-   fi
-=======
       if [ ! -e "${asr_exp}/${inference_tag}/${tt_dset}" ] && [ -d  "${asr_exp}/${inference_tag}/org/${tt_dset}" ]; then
         # Creating the parent directory
         mkdir -p "${asr_exp}/${inference_tag}/${tt_dset}" && rmdir "${asr_exp}/${inference_tag}/${tt_dset}"
         ln -sf "$(cd ${asr_exp}/${inference_tag}/org/${tt_dset}; pwd)" "${asr_exp}/${inference_tag}/${tt_dset}"
       fi
->>>>>>> 4497f6e8
   done
 
   for tt_dset in $asr_tt_set; do
